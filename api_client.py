--- conflicted
+++ resolved
@@ -160,13 +160,9 @@
             logging_handler = logging.FileHandler(
                 os.path.join(logdir, self.config.filename), "a", encoding="utf-8"
             )
-<<<<<<< HEAD
         logging_handler.append_nul = self.config.append_nul == "true"
-        SIEM_LOGGER.addHandler(logging_handler)
-=======
         if not SIEM_LOGGER.handlers:
             SIEM_LOGGER.addHandler(logging_handler)
->>>>>>> 47d33418
 
     def get_past_datetime(self, hours):
         """Get the past datetime based on hours argument
